package com.twitter.elephantbird.pig.piggybank;

import java.lang.reflect.Field;
import java.util.ArrayDeque;
import java.util.Deque;
import java.util.HashMap;
import java.util.List;
import java.util.Map;
import java.util.Map.Entry;

import org.apache.pig.LoadFunc;
import org.apache.pig.backend.executionengine.ExecException;
import org.apache.pig.data.BagFactory;
import org.apache.pig.data.DataByteArray;
import org.apache.pig.data.DataType;
import org.apache.pig.data.Tuple;
import org.apache.pig.data.TupleFactory;
import org.apache.pig.impl.logicalLayer.FrontendException;
import org.apache.pig.impl.logicalLayer.schema.Schema;
import org.apache.pig.impl.logicalLayer.schema.Schema.FieldSchema;
import org.apache.thrift.TBase;
import org.apache.thrift.TEnum;
import org.apache.thrift.TException;
import org.apache.thrift.TFieldIdEnum;
import org.apache.thrift.meta_data.EnumMetaData;
import org.apache.thrift.meta_data.FieldMetaData;
import org.apache.thrift.meta_data.FieldValueMetaData;
import org.apache.thrift.meta_data.ListMetaData;
import org.apache.thrift.meta_data.MapMetaData;
import org.apache.thrift.meta_data.SetMetaData;
import org.apache.thrift.meta_data.StructMetaData;
import org.apache.thrift.protocol.TField;
import org.apache.thrift.protocol.TList;
import org.apache.thrift.protocol.TMap;
import org.apache.thrift.protocol.TMessage;
import org.apache.thrift.protocol.TProtocol;
import org.apache.thrift.protocol.TSet;
import org.apache.thrift.protocol.TStruct;
import org.apache.thrift.protocol.TType;
import org.slf4j.Logger;
import org.slf4j.LoggerFactory;

import com.google.common.collect.ImmutableMap;
import com.google.common.collect.Lists;
import com.google.common.collect.Maps;
import com.twitter.elephantbird.pig8.load.LzoThriftB64LinePigLoader;
import com.twitter.elephantbird.util.ThriftUtils;
import com.twitter.elephantbird.util.TypeRef;

/**
 * <li> converts a Thrift struct to a Pig tuple
 * <li> utilities to provide schema for Pig loaders and Pig scripts
 */
public class ThriftToPig<M extends TBase<?>> {
  private static final Logger LOG = LoggerFactory.getLogger(ThriftToPig.class);

  /* TODO :
   * 1. Add lazy deserialization like ProtobufTuple does. Not sure if it can be done
   *    efficiently for Thrift.
   * 2. Converting Enum to names (strings) is supported only in the common
   *    case where Enum is part of a struct. Enum used directly in containers
   *    (e.g. list<SomeEnum>) are still integers. The issue is that Thrift
   *    does not explicitly tell that it is writing an Enum. We need to
   *    deduce that from the context. In the case of Structs, we already
   *    maintain this contexts.
   *
   *    In order to support enums-to-strings correctly we need to maintain more
   *    state and we should always know exact context/recursion of Thrift
   *    struct's write() method.
   *
   *    This is certainly do-able. Once we keep track of serialization
   *    so closely, we not far from implementing our own generic write() method.
   *    implementing generic write method will let us deserialize thrift buffer
   *    directly to a Pig Tuple and there is no need to use a Thrift object
   *    as intermediate step. This will also let us support
   *    lazy-deserialization and projections efficiently since we direclty
   *    access the thrift buffer.
   */
  private static BagFactory bagFactory_ = BagFactory.getInstance();
  private static TupleFactory tupleFactory_  = TupleFactory.getInstance();

  private final Class<? extends TBase<?>> tClass_;
  private final ThriftProtocol tProtocol_ = new ThriftProtocol();
  private final Deque<PigContainer> containerStack_ = new ArrayDeque<PigContainer>();
  private PigContainer curContainer_;
  private Tuple curTuple_;

  // We want something that provides a generic interface for populating
  // Pig Tuples, Bags, and Maps. This does the trick.

  private abstract class PigContainer {
    StructDescriptor structDesc; // The current thrift struct being written
    FieldDescriptor curFieldDesc;
    public abstract Object getContents();
    public abstract void add(Object o) throws TException;

    /** set curFieldDesc if the container is is Thrift Struct. */
    public void setCurField(TField tField) throws TException {
      if (structDesc != null) {
        curFieldDesc = structDesc.fieldMap.get(tField.id);
        if (curFieldDesc == null) {
          throw new TException("Unexpected TField " + tField + " for " + tClass_.getName());
        }
      }
    }
  }

  private class TupleWrap extends PigContainer {

    private final Tuple t;

    public TupleWrap(int size) {
      t = tupleFactory_.newTuple(size);
    }

    @Override
    public Object getContents() { return t; }

    @Override
    public void add(Object o) throws TException {
      if (curFieldDesc == null) {
        throw new TException("Internal Error. curFieldDesc is not set");
      }
      if (curFieldDesc.enumMap != null && // map enum to string
          (o = curFieldDesc.enumMap.get(o)) == null) {
        throw new TException("cound not find Enum string");
      }
      try {
        t.set(curFieldDesc.tupleIdx, o);
       } catch (ExecException e) {
          throw new TException(e);
       }
    }
  }

  private class BagWrap extends PigContainer {
    List<Tuple> tuples;

    public BagWrap(int size) {
      tuples =  Lists.newArrayListWithCapacity(size);
    }

    @Override
    public void add(Object o) throws TException {
      // Pig bags contain tuples of objects, so we must wrap a tuple around
      // everything we get.
      if (o instanceof Tuple) {
        tuples.add((Tuple) o);
      } else {
        tuples.add(tupleFactory_.newTuple(o));
      }
    }

    @Override
    public Object getContents() {
      return bagFactory_.newDefaultBag(tuples);
    }
  }

  private class MapWrap extends PigContainer {
    private final Map<String, Object> map;
    String currKey = null;

    public MapWrap(int size) {
      map = new HashMap<String, Object>(size);
    }

    @Override
    public void add(Object o) throws TException {
      //we alternate between String keys and (converted) DataByteArray values.
      if (currKey == null) {
        try {
          currKey = (String) o;
        } catch (ClassCastException e) {
          throw new TException("Only String keys are allowed in maps.");
        }
      } else {
        map.put(currKey, o);
        currKey = null;
      }
    }

    @Override
    public Object getContents() {
      return map;
    }
  }


  private void pushContainer(PigContainer c) {
    containerStack_.addLast(c);
    curContainer_ = c;
  }

  private PigContainer popContainer() throws TException {
    PigContainer c = containerStack_.removeLast();
    curContainer_ = containerStack_.peekLast();
    if (curContainer_ == null) { // All done!
      curTuple_ = (Tuple) c.getContents();
    } else {
      curContainer_.add(c.getContents());
    }
    return c;
  }

  public static <M extends TBase<?>> ThriftToPig<M> newInstance(Class<M> tClass) {
    return new ThriftToPig<M>(tClass);
  }

  public static <M extends TBase<?>> ThriftToPig<M> newInstance(TypeRef<M> typeRef) {
    return new ThriftToPig<M>(typeRef.getRawClass());
  }

  public ThriftToPig(Class<M> tClass) {
    this.tClass_ = tClass;
    structMap = Maps.newHashMap();
    updateStructMap(tClass_);
    structMap = ImmutableMap.copyOf(structMap);
    reset();
  }

  /**
   * The protocol should be reset before each object that is serialized.
   * This is important since, the protocol itself can not reliably
   * realize if it at the beginning of a new object. It can not always
   * rely on the last object being correct written because of
   * any exceptions while processing previous object.
   */
  public void reset() {
    containerStack_.clear();
    curContainer_ = null;
    curTuple_ = null;
  }

  /**
   * Converts a thrift object to Pig tuple.
   * Throws TException in case of any errors.
   */
  public Tuple getPigTuple(M thriftObj) throws TException {
    reset();
    thriftObj.write(tProtocol_);
    if (curTuple_ != null) {
      return curTuple_;
    }
    // unexpected
    throw new TException("Internal error. tuple is not set");
  }

  /**
   * returns 'enum int -> enum name' mapping
   */
  static private Map<Integer, String> extractEnumMap(FieldValueMetaData field) {
    MetaData f = new MetaData(field);
    if (!f.isEnum()) {
      return null;
    }
    Map<Integer, String> map = Maps.newHashMap();
    for(TEnum e : f.getEnumClass().getEnumConstants()) {
      map.put(e.getValue(), e.toString());
    }
    return ImmutableMap.copyOf(map);
  }

  /**
   * holds relevant info for a field in a Thrift Struct including
   * index into tuple array.
   */
  private static class FieldDescriptor {
    TFieldIdEnum fieldEnum;
    int tupleIdx;
    Map<Integer, String> enumMap = null; // set for enums
  }

  /**
   * describes a Thrift struct. Contains following info :
   * <li> Thrift field descriptor map
   * <li> ...
   */
  private static class StructDescriptor {
    Map<Short, FieldDescriptor> fieldMap;

    public StructDescriptor(Class<? extends TBase<?>> tClass) {
      fieldMap = Maps.newHashMap();
      int idx = 0;
      for (Entry<? extends TFieldIdEnum, FieldMetaData> e : FieldMetaData.getStructMetaDataMap(tClass).entrySet()) {
        FieldDescriptor desc = new FieldDescriptor();
        desc.fieldEnum = e.getKey();
        desc.tupleIdx = idx++;
        if (e.getValue().valueMetaData.type == TType.ENUM) {
          desc.enumMap = extractEnumMap(e.getValue().valueMetaData);
        }
        fieldMap.put(desc.fieldEnum.getThriftFieldId(), desc);
      }
      fieldMap = ImmutableMap.copyOf(fieldMap);
    }
  }

  private Map<TStruct, StructDescriptor> structMap;

  private void updateStructMap(Class<? extends TBase<?>> tClass) {
    final TStruct tStruct = getStructDesc(tClass);

    if (structMap.get(tStruct) != null) {
      return;
    }

    StructDescriptor desc = new StructDescriptor(tClass);
    LOG.debug("adding struct descriptor for " + tClass.getName()
        + " with " + desc.fieldMap.size() + " fields");
    structMap.put(tStruct, desc);
    // recursively add any referenced classes.
    for (FieldMetaData field : FieldMetaData.getStructMetaDataMap(tClass).values()) {
      updateStructMap(field.valueMetaData);
    }
  }

  /**
   * Look for any class embedded in the in the container or struct fields
   * and update the struct map with them.
   */
  private void updateStructMap(FieldValueMetaData field) {
    MetaData f = new MetaData(field);

    if (f.isStruct()) {
      updateStructMap(f.getStructClass());
    }

    if (f.isList()) {
      updateStructMap(f.getListElem());
    }

    if (f.isMap()) {
      if (f.getMapKey().type != TType.STRING) {
        throw new IllegalArgumentException("Pig does not support maps with non-string keys "
            + "while initializing ThriftToPig for " + tClass_.getName());
      }
      updateStructMap(f.getMapKey());
      updateStructMap(f.getMapValue());
    }

    if (f.isSet()) {
      updateStructMap(f.getSetElem());
    }
  }

  private class ThriftProtocol extends TProtocol {

    ThriftProtocol() {
      super(null); // this protocol is not used for transport.
    }

    @Override
    public void writeBinary(byte[] bin) throws TException {
      curContainer_.add(new DataByteArray(bin));
    }

    @Override
    public void writeBool(boolean b) throws TException {
      curContainer_.add(Integer.valueOf(b ? 1 : 0));
    }

    @Override
    public void writeByte(byte b) throws TException {
      curContainer_.add(Integer.valueOf(b));
    }

    @Override
    public void writeDouble(double dub) throws TException {
      curContainer_.add(Double.valueOf(dub));
    }

    @Override
    public void writeFieldBegin(TField field) throws TException {
      curContainer_.setCurField(field);
    }

    @Override
    public void writeFieldEnd() throws TException {
    }

    @Override
    public void writeFieldStop() throws TException {
    }

    @Override
    public void writeI16(short i16) throws TException {
      curContainer_.add(Integer.valueOf(i16));
    }

    @Override
    public void writeI32(int i32) throws TException {
      curContainer_.add(i32);
    }

    @Override
    public void writeI64(long i64) throws TException {
      curContainer_.add(i64);
    }

    @Override
    public void writeListBegin(TList list) throws TException {
      pushContainer(new BagWrap(list.size));
    }

    @Override
    public void writeListEnd() throws TException {
      popContainer();
    }

    @Override
    public void writeMapBegin(TMap map) throws TException {
      pushContainer(new MapWrap(map.size));
    }

    @Override
    public void writeMapEnd() throws TException {
      popContainer();
    }

    @Override
    public void writeSetBegin(TSet set) throws TException {
      pushContainer(new BagWrap(set.size));
    }

    @Override
    public void writeSetEnd() throws TException {
      popContainer();
    }

    @Override
    public void writeString(String str) throws TException {
      curContainer_.add(str);
    }

    @Override
    public void writeStructBegin(TStruct struct) throws TException {
      StructDescriptor desc = structMap.get(struct);
      if (desc == null) {
        throw new TException("Unexpected TStruct " + struct.name + " for " + tClass_.getName());
      }
      PigContainer c = new TupleWrap(desc.fieldMap.size());
      c.structDesc = desc;
      pushContainer(c);
    }

    @Override
    public void writeStructEnd() throws TException {
      popContainer();
    }

    @Override
    public void writeMessageBegin(TMessage message) throws TException {
      throw new TException("method not implemented.");
    }
    @Override
    public void writeMessageEnd() throws TException {
      throw new TException("method not implemented.");
    }

    @Override
    public byte[] readBinary() throws TException {
      throw new TException("method not implemented.");
    }

    @Override
    public boolean readBool() throws TException {
      throw new TException("method not implemented.");
    }

    @Override
    public byte readByte() throws TException {
      throw new TException("method not implemented.");
    }

    @Override
    public double readDouble() throws TException {
      throw new TException("method not implemented.");
    }

    @Override
    public TField readFieldBegin() throws TException {
      throw new TException("method not implemented.");
    }

    @Override
    public void readFieldEnd() throws TException {
      throw new TException("method not implemented.");
    }

    @Override
    public short readI16() throws TException {
      throw new TException("method not implemented.");
    }

    @Override
    public int readI32() throws TException {
      throw new TException("method not implemented.");
    }

    @Override
    public long readI64() throws TException {
      throw new TException("method not implemented.");
    }

    @Override
    public TList readListBegin() throws TException {
      throw new TException("method not implemented.");
    }

    @Override
    public void readListEnd() throws TException {
      throw new TException("method not implemented.");
    }

    @Override
    public TMap readMapBegin() throws TException {
      throw new TException("method not implemented.");
    }

    @Override
    public void readMapEnd() throws TException {
      throw new TException("method not implemented.");
    }

    @Override
    public TMessage readMessageBegin() throws TException {
      throw new TException("method not implemented.");
    }

    @Override
    public void readMessageEnd() throws TException {
      throw new TException("method not implemented.");
    }

    @Override
    public TSet readSetBegin() throws TException {
      throw new TException("method not implemented.");
    }

    @Override
    public void readSetEnd() throws TException {
      throw new TException("method not implemented.");
    }

    @Override
    public String readString() throws TException {
      throw new TException("method not implemented.");
    }

    @Override
    public TStruct readStructBegin() throws TException {
      throw new TException("method not implemented.");
    }

    @Override
    public void readStructEnd() throws TException {
      throw new TException("method not implemented.");
    }
  }

  /**
   * A utility class to help with type checking of a ThriftField.
   * Avoids checking type and not-so-readable casting in many places.
   */
  static class MetaData {
    final FieldValueMetaData field;

    MetaData(FieldValueMetaData field) {
      this.field = field;
    }

    FieldValueMetaData getField() {
      return field;
    }

    // List
    boolean isList() {
      return field instanceof ListMetaData;
    }

    FieldValueMetaData getListElem() {
      return ((ListMetaData)field).elemMetaData;
    }

    // Enum
    boolean isEnum() {
      return field instanceof EnumMetaData;
    }

    Class<? extends TEnum> getEnumClass() {
      return ((EnumMetaData)field).enumClass;
    }

    // Map
    boolean isMap() {
      return field instanceof MapMetaData;
    }

    FieldValueMetaData getMapKey() {
      return ((MapMetaData)field).keyMetaData;
    }

    FieldValueMetaData getMapValue() {
      return ((MapMetaData)field).valueMetaData;
    }

    // Set
    boolean isSet() {
      return field instanceof SetMetaData;
    }

    FieldValueMetaData getSetElem() {
      return ((SetMetaData)field).elemMetaData;
    }

    // Struct
    boolean isStruct() {
      return field instanceof StructMetaData;
    }

    @SuppressWarnings("unchecked")
    Class<? extends TBase<?>> getStructClass() {
      return (Class <? extends TBase<?>>)((StructMetaData)field).structClass;
    }
  }

  /**
   * Returns Pig schema for the Thrift struct.
   */
  public static Schema toSchema(Class<? extends TBase<?>> tClass) {
    Schema schema = new Schema();

    try {
      for (Entry<? extends TFieldIdEnum, FieldMetaData> e : FieldMetaData.getStructMetaDataMap(tClass).entrySet()) {
        FieldMetaData meta = e.getValue();
        FieldValueMetaData field = e.getValue().valueMetaData;
        MetaData fm = new MetaData(field);
        if (fm.isStruct()) {
          schema.add(new FieldSchema(meta.fieldName, toSchema(fm.getStructClass()), DataType.TUPLE));
        } else if (fm.isEnum()) { // enums in Structs are strings (enums in containers are not, yet)
          schema.add(new FieldSchema(meta.fieldName, null, DataType.CHARARRAY));
        } else {
          schema.add(singleFieldToFieldSchema(meta.fieldName, field));
        }
      }
    } catch (FrontendException t) {
      throw new RuntimeException(t);
    }

    return schema;
  }

  private static FieldSchema singleFieldToFieldSchema(String fieldName, FieldValueMetaData field) throws FrontendException {

    MetaData fm = new MetaData(field);

    switch (field.type) {
      case TType.LIST:
        return new FieldSchema(fieldName, singleFieldToTupleSchema(fieldName + "_tuple", fm.getListElem()), DataType.BAG);
      case TType.SET:
        return new FieldSchema(fieldName, singleFieldToTupleSchema(fieldName + "_tuple", fm.getSetElem()), DataType.BAG);
      case TType.MAP:
        // can not specify types for maps in Pig.
        return new FieldSchema(fieldName, null, DataType.MAP);
      default:
        return new FieldSchema(fieldName, null, getPigDataType(field));
    }
  }

  /**
   * Returns a schema with single tuple (for Pig bags).
   */
  private static Schema singleFieldToTupleSchema(String fieldName, FieldValueMetaData field) throws FrontendException {
    MetaData fm = new MetaData(field);
    FieldSchema fieldSchema = null;

    switch (field.type) {
      case TType.STRUCT:
        fieldSchema = new FieldSchema(fieldName, toSchema(fm.getStructClass()), DataType.TUPLE);
        break;
      case TType.LIST:
        fieldSchema = singleFieldToFieldSchema(fieldName, fm.getListElem());
        break;
      case TType.SET:
        fieldSchema = singleFieldToFieldSchema(fieldName, fm.getSetElem());
        break;
      default:
        fieldSchema = new FieldSchema(fieldName, null, getPigDataType(fm.getField()));
    }

    Schema schema = new Schema();
    schema.add(fieldSchema);
    return schema;
  }

  private static byte getPigDataType(FieldValueMetaData field) {
    switch (field.type) {
      case TType.BOOL:
      case TType.BYTE:
      case TType.I16:
      case TType.I32:
      case TType.ENUM: // will revisit this once Enums in containers are also strings.
        return DataType.INTEGER;
      case TType.I64:
        return DataType.LONG;
      case TType.STRING:
        return DataType.CHARARRAY;
      default:
        throw new IllegalArgumentException("Unexpected type where a simple type is expected : " + field.type);
    }
  }

  /**
   * Turn a Thrift Struct into a loading schema for a pig script.
   */
  public static String toPigScript(Class<? extends TBase<?>> thriftClass,
                                   Class<? extends LoadFunc> pigLoader) {
    StringBuilder sb = new StringBuilder();
    /* we are commenting out explicit schema specification. The schema is
     * included mainly to help the readers of the pig script. Pig learns the
     * schema directly from the loader.
     * If explicit schema is not commented, we might have surprising results
     * when a Thrift class (possibly in control of another team) changes,
     * but the Pig script is not updated. Commenting it out work around this.
     */
    StringBuilder prefix = new StringBuilder("       --  ");
    sb.append("raw_data = load '$INPUT_FILES' using ")
      .append(pigLoader.getName())
      .append("('")
      .append(thriftClass.getName())
      .append("');\n")
      .append(prefix)
      .append("as ");
    prefix.append("   ");

    try {
      stringifySchema(sb, toSchema(thriftClass), DataType.TUPLE, prefix);
    } catch (FrontendException e) {
      throw new RuntimeException(e);
    }

    sb.append("\n");
    return sb.toString();
  }

  /**
   * Print formatted schema. This is a modified version of
   * {@link Schema#stringifySchema(StringBuilder, Schema, byte)}
   * with support for (indented) pretty printing.
   */
  // This is used for building up output string
  // type can only be BAG or TUPLE
  public static void stringifySchema(StringBuilder sb,
                                     Schema schema,
                                     byte type,
                                     StringBuilder prefix)
                                          throws FrontendException{
      // this is a modified version of {@link Schema#stringifySchema(StringBuilder, Schema, byte)}
      if (type == DataType.TUPLE) {
          sb.append("(") ;
      }
      else if (type == DataType.BAG) {
          sb.append("{") ;
      }

      prefix.append("  ");
      sb.append("\n").append(prefix);

      if (schema == null) {
          sb.append("null") ;
      }
      else {
          boolean isFirst = true ;
          for (int i=0; i< schema.size() ;i++) {

              if (!isFirst) {
                  sb.append(",\n").append(prefix);
              }
              else {
                  isFirst = false ;
              }

              FieldSchema fs = schema.getField(i) ;

              if(fs == null) {
                  sb.append("null");
                  continue;
              }

              if (fs.alias != null) {
                  sb.append(fs.alias);
                  sb.append(": ");
              }

              if (DataType.isAtomic(fs.type)) {
                  sb.append(DataType.findTypeName(fs.type)) ;
              }
              else if ( (fs.type == DataType.TUPLE) ||
                        (fs.type == DataType.BAG) ) {
                  // safety net
                  if (schema != fs.schema) {
                      stringifySchema(sb, fs.schema, fs.type, prefix) ;
                  }
                  else {
                      throw new AssertionError("Schema refers to itself "
                                               + "as inner schema") ;
                  }
              } else if (fs.type == DataType.MAP) {
                  sb.append(DataType.findTypeName(fs.type) + "[ ]") ;
              } else {
                  sb.append(DataType.findTypeName(fs.type)) ;
              }
          }
      }

      prefix.setLength(prefix.length()-2);
      sb.append("\n").append(prefix);

      if (type == DataType.TUPLE) {
          sb.append(")") ;
      }
      else if (type == DataType.BAG) {
          sb.append("}") ;
      }
  }

<<<<<<< HEAD

  private class TProtoForStruct extends ThriftProtocol {
    // essentially a hack to get to STRUCT_DESC in a Thrift class
    TStruct structDesc;
    @Override
    public void writeStructBegin(TStruct struct) throws TException {
      structDesc = struct;
      throw new TException("expected");
    }
  }

=======
>>>>>>> 64bb16eb
  private TStruct getStructDesc(Class<? extends TBase<?>> tClass) {
    // hack to get hold of STRUCT_DESC of a thrift class:
    // Access 'private static final' field STRUCT_DESC using reflection.
    // Bad practice, but not sure if there is a better way.
    try {
      Field f = tClass.getDeclaredField("STRUCT_DESC");
      f.setAccessible(true);
      return (TStruct) f.get(null);
    } catch (Throwable t) {
      throw new RuntimeException(t);
    }
  }

  public static void main(String[] args) throws Exception {
    if (args.length > 0) {
      Class<? extends TBase<?>> tClass = ThriftUtils.getTypeRef(args[0]).getRawClass();
      System.out.println(args[0] + " : " + toSchema(tClass).toString());
      System.out.println(toPigScript(tClass, LzoThriftB64LinePigLoader.class));
    }
  }
}<|MERGE_RESOLUTION|>--- conflicted
+++ resolved
@@ -824,20 +824,6 @@
       }
   }
 
-<<<<<<< HEAD
-
-  private class TProtoForStruct extends ThriftProtocol {
-    // essentially a hack to get to STRUCT_DESC in a Thrift class
-    TStruct structDesc;
-    @Override
-    public void writeStructBegin(TStruct struct) throws TException {
-      structDesc = struct;
-      throw new TException("expected");
-    }
-  }
-
-=======
->>>>>>> 64bb16eb
   private TStruct getStructDesc(Class<? extends TBase<?>> tClass) {
     // hack to get hold of STRUCT_DESC of a thrift class:
     // Access 'private static final' field STRUCT_DESC using reflection.
