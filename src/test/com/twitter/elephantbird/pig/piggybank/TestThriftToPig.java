package com.twitter.elephantbird.pig.piggybank;

import static org.junit.Assert.assertEquals;

import java.io.IOException;
import java.nio.ByteBuffer;

import org.apache.pig.backend.executionengine.ExecException;
import org.apache.pig.data.DataByteArray;
import org.apache.pig.data.Tuple;
import org.apache.pig.data.TupleFactory;
import org.apache.thrift.TBase;
import org.apache.thrift.TException;
import org.apache.thrift.Fixtures;
import org.junit.Test;

import thrift.test.HolyMoley;
import thrift.test.Nesting;
import thrift.test.OneOfEach;

import com.google.common.collect.Lists;
import com.twitter.data.proto.tutorial.thrift.Name;
import com.twitter.data.proto.tutorial.thrift.Person;
import com.twitter.data.proto.tutorial.thrift.PhoneNumber;
import com.twitter.data.proto.tutorial.thrift.PhoneType;
import com.twitter.elephantbird.mapreduce.io.ThriftConverter;
import com.twitter.elephantbird.pig.util.ThriftToPig;
import com.twitter.elephantbird.util.TypeRef;

public class TestThriftToPig {

  private static final TupleFactory tupleFactory  = TupleFactory.getInstance();

  private static enum TestType {
    THRIFT_TO_PIG,
    BYTES_TO_TUPLE,
  }

  static <M extends TBase<?, ?>> Tuple thriftToPig(M obj) throws TException {
    // it is very inefficient to create one ThriftToPig for each Thrift object,
    // but good enough for unit testing.
    return ThriftToPig.newInstance(new TypeRef<M>(obj.getClass()){}).getPigTuple(obj);
  }

  static <M extends TBase<?, ?>> Tuple bytesToTuple(M obj)
                                throws TException, ExecException, IOException {
    // test ThriftBytesToTuple UDF.
    // first serialize obj and then invoke the UDF.
    TypeRef<M> typeRef = new TypeRef<M>(obj.getClass()){};
    ThriftConverter<M> converter = ThriftConverter.newInstance(typeRef);
    ThriftBytesToTuple<M> tTuple = new ThriftBytesToTuple<M>(obj.getClass().getName());
    Tuple tuple = tupleFactory.newTuple(1);
    tuple.set(0, new DataByteArray(converter.toBytes(obj)));
    return tTuple.exec(tuple);
  }

  static <M extends TBase<?, ?>> Tuple toTuple(TestType type, M obj) throws Exception {
    switch (type) {
    case THRIFT_TO_PIG:
      return thriftToPig(obj);
    case BYTES_TO_TUPLE:
      return bytesToTuple(obj);
    default:
      return null;
    }
  }

  @Test
  public void testThriftToPig() throws Exception {
    tupleTest(TestType.THRIFT_TO_PIG);
  }

  @Test
  public void testBytesToTuple() throws Exception {
    tupleTest(TestType.BYTES_TO_TUPLE);
  }

  private void tupleTest(TestType type) throws Exception {
    OneOfEach ooe = Fixtures.oneOfEach;
    Nesting n = Fixtures.nesting;

    ThriftConverter<HolyMoley> hmConverter = ThriftConverter.newInstance(HolyMoley.class);
    // use a deserialized hm object so that hm.contains HashSet iteration is a bit more predictable
    HolyMoley hm = hmConverter.fromBytes(hmConverter.toBytes(Fixtures.holyMoley));

    assertEquals(
<<<<<<< HEAD
        "1-0-35-27000-16777216-6000000000-3.141592653589793-JSON THIS! \"-"+ooe.zomg_unicode+"-0-base64-{(1),(2),(3)}-{(1),(2),(3)}-{(1),(2),(3)}",
        toTuple(ooe).toDelimitedString("-"));

    assertEquals("(31337,I am a bonk... xor!)-(1,0,35,27000,16777216,6000000000,3.141592653589793,JSON THIS! \","+n.my_ooe.zomg_unicode+",0,base64,{(1),(2),(3)},{(1),(2),(3)},{(1),(2),(3)})",
        toTuple(n).toDelimitedString("-"));

    assertEquals("{(1,0,34,27000,16777216,6000000000,3.141592653589793,JSON THIS! \"," + ooe.zomg_unicode +
        ",0,base64,{(1),(2),(3)},{(1),(2),(3)},{(1),(2),(3)}),(1,0,35,27000,16777216,6000000000,3.141592653589793,JSON THIS! \"," +
        ooe.zomg_unicode + ",0,base64,{(1),(2),(3)},{(1),(2),(3)},{(1),(2),(3)})}-{({}),({(then a one, two),(three!),(FOUR!!)}),({(and a one),(and a two)})}-{zero={}, three={}, two={(1,Wait.),(2,What?)}}",
        (toTuple(hm).toDelimitedString("-")));
=======
        "1-0-35-27000-16777216-6000000000-3.141592653589793-JSON THIS! \"-"+ooe.zomg_unicode+"-0-base64-{(1),(2),(3)}-{(1),(2),(3)}-{(1L),(2L),(3L)}",
        toTuple(type, ooe).toDelimitedString("-"));

    assertEquals("(31337,I am a bonk... xor!)-(1,0,35,27000,16777216,6000000000L,3.141592653589793,JSON THIS! \","+n.my_ooe.zomg_unicode+",0,base64,{(1),(2),(3)},{(1),(2),(3)},{(1L),(2L),(3L)})",
        toTuple(type, n).toDelimitedString("-"));

    assertEquals("{(1,0,34,27000,16777216,6000000000L,3.141592653589793,JSON THIS! \"," + ooe.zomg_unicode +
        ",0,base64,{(1),(2),(3)},{(1),(2),(3)},{(1L),(2L),(3L)}),(1,0,35,27000,16777216,6000000000L,3.141592653589793,JSON THIS! \"," +
        ooe.zomg_unicode + ",0,base64,{(1),(2),(3)},{(1),(2),(3)},{(1L),(2L),(3L)})}-{({}),({(and a one),(and a two)}),({(then a one, two),(three!),(FOUR!!)})}-{zero={}, three={}, two={(1,Wait.),(2,What?)}}",
        (toTuple(type, hm).toDelimitedString("-")));
>>>>>>> 738e6ce1

    // Test null fields. Pick the fields that have defaults of null
    // so that extra round of seralization and deserialization does not affect it.
    OneOfEach mostly_ooe = new OneOfEach(ooe);
    mostly_ooe.setBase64((ByteBuffer)null);
    mostly_ooe.setZomg_unicode(null);
    assertEquals(
<<<<<<< HEAD
        "1-0-35-27000-16777216-6000000000-3.141592653589793-JSON THIS! \"-"+ooe.zomg_unicode+"-0--{(1),(2),(3)}--{(1),(2),(3)}",
        toTuple(mostly_ooe).toDelimitedString("-"));
=======
        "1-0-35-27000-16777216-6000000000-3.141592653589793-JSON THIS! \"--0--{(1),(2),(3)}-{(1),(2),(3)}-{(1L),(2L),(3L)}",
        toTuple(type, mostly_ooe).toDelimitedString("-"));
>>>>>>> 738e6ce1

    Nesting n2 = new Nesting(n);
    n2.getMy_bonk().setMessage(null);
    n2.setMy_ooe(mostly_ooe);
<<<<<<< HEAD
    assertEquals("(31337,)-(1,0,35,27000,16777216,6000000000,3.141592653589793,JSON THIS! \","+n.my_ooe.zomg_unicode+",0,,{(1),(2),(3)},,{(1),(2),(3)})",
        toTuple(n2).toDelimitedString("-"));
=======
    assertEquals("(31337,)-(1,0,35,27000,16777216,6000000000L,3.141592653589793,JSON THIS! \",,0,,{(1),(2),(3)},{(1),(2),(3)},{(1L),(2L),(3L)})",
        toTuple(type, n2).toDelimitedString("-"));
>>>>>>> 738e6ce1

    // test enum.
    PhoneNumber ph = new PhoneNumber();
    ph.setNumber("415-555-5555");
    ph.setType(PhoneType.HOME);
    assertEquals("415-555-5555,HOME", toTuple(type, ph).toDelimitedString(","));

    Person person = new Person(new Name("bob", "jenkins"), 42, "foo@bar.com", Lists.newArrayList(ph));
    assertEquals("(bob,jenkins),42,foo@bar.com,{(415-555-5555,HOME)}", toTuple(type, person).toDelimitedString(","));
  }
}<|MERGE_RESOLUTION|>--- conflicted
+++ resolved
@@ -84,18 +84,6 @@
     HolyMoley hm = hmConverter.fromBytes(hmConverter.toBytes(Fixtures.holyMoley));
 
     assertEquals(
-<<<<<<< HEAD
-        "1-0-35-27000-16777216-6000000000-3.141592653589793-JSON THIS! \"-"+ooe.zomg_unicode+"-0-base64-{(1),(2),(3)}-{(1),(2),(3)}-{(1),(2),(3)}",
-        toTuple(ooe).toDelimitedString("-"));
-
-    assertEquals("(31337,I am a bonk... xor!)-(1,0,35,27000,16777216,6000000000,3.141592653589793,JSON THIS! \","+n.my_ooe.zomg_unicode+",0,base64,{(1),(2),(3)},{(1),(2),(3)},{(1),(2),(3)})",
-        toTuple(n).toDelimitedString("-"));
-
-    assertEquals("{(1,0,34,27000,16777216,6000000000,3.141592653589793,JSON THIS! \"," + ooe.zomg_unicode +
-        ",0,base64,{(1),(2),(3)},{(1),(2),(3)},{(1),(2),(3)}),(1,0,35,27000,16777216,6000000000,3.141592653589793,JSON THIS! \"," +
-        ooe.zomg_unicode + ",0,base64,{(1),(2),(3)},{(1),(2),(3)},{(1),(2),(3)})}-{({}),({(then a one, two),(three!),(FOUR!!)}),({(and a one),(and a two)})}-{zero={}, three={}, two={(1,Wait.),(2,What?)}}",
-        (toTuple(hm).toDelimitedString("-")));
-=======
         "1-0-35-27000-16777216-6000000000-3.141592653589793-JSON THIS! \"-"+ooe.zomg_unicode+"-0-base64-{(1),(2),(3)}-{(1),(2),(3)}-{(1L),(2L),(3L)}",
         toTuple(type, ooe).toDelimitedString("-"));
 
@@ -106,7 +94,6 @@
         ",0,base64,{(1),(2),(3)},{(1),(2),(3)},{(1L),(2L),(3L)}),(1,0,35,27000,16777216,6000000000L,3.141592653589793,JSON THIS! \"," +
         ooe.zomg_unicode + ",0,base64,{(1),(2),(3)},{(1),(2),(3)},{(1L),(2L),(3L)})}-{({}),({(and a one),(and a two)}),({(then a one, two),(three!),(FOUR!!)})}-{zero={}, three={}, two={(1,Wait.),(2,What?)}}",
         (toTuple(type, hm).toDelimitedString("-")));
->>>>>>> 738e6ce1
 
     // Test null fields. Pick the fields that have defaults of null
     // so that extra round of seralization and deserialization does not affect it.
@@ -114,24 +101,14 @@
     mostly_ooe.setBase64((ByteBuffer)null);
     mostly_ooe.setZomg_unicode(null);
     assertEquals(
-<<<<<<< HEAD
-        "1-0-35-27000-16777216-6000000000-3.141592653589793-JSON THIS! \"-"+ooe.zomg_unicode+"-0--{(1),(2),(3)}--{(1),(2),(3)}",
-        toTuple(mostly_ooe).toDelimitedString("-"));
-=======
         "1-0-35-27000-16777216-6000000000-3.141592653589793-JSON THIS! \"--0--{(1),(2),(3)}-{(1),(2),(3)}-{(1L),(2L),(3L)}",
         toTuple(type, mostly_ooe).toDelimitedString("-"));
->>>>>>> 738e6ce1
 
     Nesting n2 = new Nesting(n);
     n2.getMy_bonk().setMessage(null);
     n2.setMy_ooe(mostly_ooe);
-<<<<<<< HEAD
-    assertEquals("(31337,)-(1,0,35,27000,16777216,6000000000,3.141592653589793,JSON THIS! \","+n.my_ooe.zomg_unicode+",0,,{(1),(2),(3)},,{(1),(2),(3)})",
-        toTuple(n2).toDelimitedString("-"));
-=======
     assertEquals("(31337,)-(1,0,35,27000,16777216,6000000000L,3.141592653589793,JSON THIS! \",,0,,{(1),(2),(3)},{(1),(2),(3)},{(1L),(2L),(3L)})",
         toTuple(type, n2).toDelimitedString("-"));
->>>>>>> 738e6ce1
 
     // test enum.
     PhoneNumber ph = new PhoneNumber();
